"""Author: Jakub Gnyp; contact: gnyp.jakub@gmail.com, LinkedIn: https://www.linkedin.com/in/gnypit/
Script is distributed under the license: https://github.com/gnypit/pyqkd/blob/main/LICENSE
"""
import pickle
import random
from os import getpid
import matplotlib.pyplot as plt
import numpy as np
from collections.abc import \
    Callable  # https://stackoverflow.com/questions/37835179/how-can-i-specify-the-function-type-in-my-type-hints
<<<<<<< HEAD
from multiprocessing import Process, Manager, cpu_count
from multiprocessing.managers import ListProxy, DictProxy, BaseManager
=======
from multiprocessing import Process, Manager, cpu_count, Value
from ctypes import c_double
from multiprocessing.managers import ListProxy, DictProxy
>>>>>>> c7d3fa30

"""Global variable to hold IDs of chromosomes for backtracking"""
identification = 0
# TODO: Make manager a global variable


def split_indexes(num_members, num_workers):
    indexes = list(range(num_members))
    return [indexes[i::num_workers] for i in range(num_workers)]


def sort_dict_by_fit(dictionary: dict) -> float:
    """Used as a key function for sorting a list of dictionaries by their 'fitness value'.

    Parameters:
        dictionary (dict): A dictionary with at least a 'fitness value' key.

    Returns:
        float: The fitness value to be used for sorting.
    """
    return dictionary['fitness value']


def uniform_gene_generator(ga_args: dict):  # TODO: just take a tuple at the start, genome args will be passed directly, not the whole args dict
    """Simple function for generating a sample of given length from the gene_space with a uniform probability.

    Parameters:
        ga_args (dict): This dictionary is stored within the GeneticAlgorithm class and contains info about args to be
            used by either genome generator, crossover operators or selection operators. For the genome generation,
            args are stored under key 'genome'. There should be gene space and length of chromosomes (their genome).

    Returns:
         ndarray: A numpy array containing genes randomised from the gene space. There should be at least two genes
            in each chromosome, so this function should never return a single int, str, etc.
    """
    gene_space, length = ga_args.get('genome')
    return list(np.random.choice(gene_space, length))


class Chromosome:
    """Basic class representing chromosomes, the most fundamental objects in genetic algorithms.

    Apart from genes, in this implementation of the Genetic Algorithm, the Chromosome class also stores the fitness
    function and value. This allows self-evaluation of each chromosome.

    Attributes:
        fit_val (float): Fitness value of the chromosome. None by default, stores a float number once the chromosome
            is evaluated.
        genome (type[ListProxy | DictProxy]): Either list or a dict, in shared memory, with genes of this chromosome.
        fit_fun (Callable): Fitness function used for computing fitness value based on chromosome's genes.
    """
<<<<<<< HEAD
    fit_val: float = None
    genome: type[ListProxy | DictProxy]
=======
    fit_val: Value(c_double) = None
    genome: type[list | dict]
>>>>>>> c7d3fa30
    fit_fun: Callable

    def __init__(self, genome: type[list | dict], manager: Manager, fitness_function: Callable=None):
        """Constructor of the Chromosome class.

        Each chromosome represents a possible solution to a given problem. Parameters characterising these solutions
        are called genes; their set is sometimes referred to as 'genome'. They are supposed to be evaluated by the
        fitness function. Then, based on the fitness (function's) values, they are compared, sorted, selected for
        crossover, etc. However, this class is limited to storage of genes, fitness function and value, and to fitness
        evaluation.

        Parameters:
            genome (type[list | dict]): Either a dict with genes as values and names provided by the User as keys,
                or simply a list of genes.
            manager (Manager): Manager from multiprocessing is only passed on for creating proxies for list/dict, it is
                not saved in Chromosome directly - it will be saved in outer scope.
            fitness_function (Callable=None): Optional; callable fitness function provided by the User, which computes
                fitness value based on genome. Can be passed later, thus it is None by default.
        """
        if type(genome) == list:
            self.genome = manager.list(genome)
        elif type(genome) == dict:
            self.genome = manager.dict(genome)
        else:
            raise TypeError
        self.fit_fun = fitness_function  # special variable

    def __repr__(self) -> str:
        """Default method for self-representing objects of this class."""
        return (f"{type(self).__name__}(genes={self.genome}, fitness function={self.fit_fun}, "
                f"fitness value={self.fit_val})")

    def change_genes(self, new_genes: type[list | dict], manager: Manager):
        """Method meant to be used when mutation occurs, to modify the genes in an already created chromosome.

        Manager is only passed on for creating proxies for list/dict, it is not saved in Chromosome directly - it will
        be saved in outer scope.

        Parameters:
            new_genes (type[list | dict]): New genome to be stored by the chromosome.
            manager (Manager): Manager from multiprocessing is only passed on for creating proxies for list/dict, it is
                not saved in Chromosome directly - it will be saved in outer scope.
        """
        if type(new_genes) == list:
            self.genome = manager.list(new_genes)
        elif type(new_genes) == dict:
            self.genome = manager.dict(new_genes)
        else:
            raise TypeError

    def evaluate(self, fitness_function: Callable=None):
        """Method for applying fitness function to this chromosome (it's genes, to be precise).

        If the fitness function was passed on in the constructor of this class, it has to be provided as an argument of
        this method. Fitness value returned by this method is also remembered in an attribute of this class. If no
        fitness function is provided, the fitness value assigned by default is 0.

        Parameters:
            fitness_function (Callable=None): Optional; callable fitness function provided by the User, which computes
                fitness value based on genome. Could have already been provided in the constructor,
                thus it is None by default.

        Returns:
            float: Fitness value as a float number.
        """
        try:
            if self.fit_fun is not None:
                result = self.fit_fun(self.genome)
            elif fitness_function is not None:
                self.fit_fun = fitness_function
                result = self.fit_fun(self.genome)
            else:
                print(f"Warning: no fitness function available for {self}")
                result = 0.0

            if result is None:
                print(f"⚠️ Warning: fitness function returned None for genome: {self.genome}")
                print(f"It should have been {self.fit_fun(self.genome)}")

            self.fit_val = result
        except Exception as e:
            print(f"Error evaluating member {self}: {e}")
            self.fit_val = 0.0
        # return self.fit_val


class Member(Chromosome):
    """This class is a child of the 'Chromosome' class and is designated to store a unique ID, enabling tracking a
    genealogical tree of chromosomes in a population of a genetic algorithm.

    Attributes:
        id (int): A unique identification number of this member in the particular run of a genetic algorithm, created
            based on a global variable. It is meant for backtracking of a genological tree of members.
        parents_id (list): It's a list with IDs of the parents (from previous generations in the GA) of this member
    """
    id: int
    parents_id: list = []

    def __init__(self, genome: type[list | dict], manager: Manager, identification_number: int,
                 fitness_function: Callable=None):
        """Apart from what 'Chromosome' class constructor needs, here identification number should be passed.

        Parameters:
            genome (type[list | dict]): Either a dict with genes as values and names provided by the User as keys,
                or simply a list of genes.
            identification_number (int): An ID to be created based on the global variable, for backtracking a
                genological tree of all members across different generations in a particular run of the GA.
            manager (Manager): Manager from multiprocessing is only passed on for creating proxies for list/dict, it is
                not saved in Chromosome directly - it will be saved in outer scope.
            fitness_function (Callable=None): Optional; callable fitness function provided by the User, which computes
                fitness value based on genome. Can be passed later, thus it is None by default.
        """
        super().__init__(genome=genome, manager=manager, fitness_function=fitness_function)
        self.id = identification_number

    def add_parents_id(self, parents_id: list):
        """This method is meant for 'genealogical tree' tracking; it assigns to the current member IDs of its parents.

        Parameters:
            parents_id (list): A list with IDs of members which are parents to this member, inside the GA.
        """
        self.parents_id = parents_id

    def __repr__(self) -> str:
        """Default method for self-representing objects of this class."""
        return f"{type(self).__name__}(genes={self.genome}, id={self.id}, parents_id={self.parents_id})"


class ParallelGaManager(BaseManager):
    pass


class Generation:  # TODO: we need constructor to take members, method for changes caused by mutation, method for evaluation and to return best fit; in the future add diversity measures
    """This class is meant to represent a single generation in a genetic algorithm, i.e. a set of Members.

    Genetic Algorithm evaluates each Generation, selects Members for a crossover, to create Members for a new
    Generation. In the long run the goal is to create a Generation with Members having very high fitness values.
    Each Generation is in a way static. This means, that once created, its Members may only be mutated and evaluated.
    Inside an instance of the GeneticAlgorithm class multiple Generations might be stored at the same time.

    Current Generation: the initial Generation is treated as the current one in the first iteration of the algorithm. Members
    of the first Generation will sometimes be called 'parents'.

    New / rival Generation: depending on a classical / parallel variant of the algorithm, based on 'parent' Members from
    the current Generation one (new) or multiple (rival) Generations of 'children' Members are created, from crossovers
    between selected 'parents'.

    Accepted Generation: this Generation will become the 'current' one in the next iteration of the algorithm. Either
    a single new Generation is an accepted Generation, or based on a provided metric, the best one from rival
    Generations is accepted.

    Attributes:
        members (ListProxy[Member]): list of Members in shared memory; chromosomes of the generation with their and
            parents' IDs.
        num_parents_pairs (int): number of pairs of Members can be parents, e.g., 20 pairs means 40 mating chromosomes.
        elite_size (int): number of Members to be copy-pasted directly into a new Generation.
        pool_size (int): parameter for the tournament selection operator.  # TODO: redundant, put it into args in the GeneticAlgorithm class
        size (int): number of Members in the generation.
        fitness_ranking (list[dict]): dicts in this list have the index of a Member in the Generation as keys and its
            fitness value as values.
    """
    members: ListProxy[Member]
    num_parents_pairs: int
    elite_size: int
    pool_size: int
    size: int
    fitness_ranking: list[dict]

<<<<<<< HEAD
    def __init__(self, manager: Manager, generation_members: list[Member], num_parents_pairs: int, elite_size: int,
                 pool_size: int):
        """Constructor for any Generation inside the GeneticAlgorithm.

        Parameters:
            generation_members (ListProxy[Member]): list of Members, in shared memory, to be put in this Generation.
=======
    def __init__(self, generation_members: ListProxy[Member], num_parents_pairs: int, elite_size: int, pool_size: int):
        """Constructor for any Generation inside the GeneticAlgorithm.

        Parameters:
            generation_members (ListProxy[Member]): list of Members in shared memory to be put in this Generation.
>>>>>>> c7d3fa30
            num_parents_pairs (int): number of Members' pairs that can be parents.
            elite_size (int): number of Members to be copy-pasted directly into a new Generation.
            pool_size (int): parameter for the tournament selection operator.  # TODO: redundant, put it into args in the GeneticAlgorithm class
        """
        self.members = manager.list(generation_members)
        self.num_parents_pairs = num_parents_pairs
        self.elite_size = elite_size
        if 0 < pool_size <= self.num_parents_pairs:
            self.pool_size = pool_size
        else:
            raise ValueError(f"Pool size = {pool_size} is not between 0 and number of parents mating "
                             f"({self.num_parents_pairs})")
        self.size = len(generation_members)
        self.fitness_ranking = []

    def mutate_member(self, prob: float):  # TODO: implement any mutation operator as the default AND coordinate with the GeneticAlgorithm class on how to implement it exactly
        """Method for applying a basic mutation operator to this generation - it randomly chooses a member to have their
        genome rested with the genome generator based on passed mutation probability `prob`."""
        pass

    def evaluate(self, reverse=True):
        """This method uses the fitness function stored in members of the generation to create and then sort the fitness
        ranking by the computed fitness values; 'reverse' means sorting will be performed from max fitness value to min.

        Parameters:
            reverse (Bool=True, optional): parameter which decided whether the fitness ranking should be sorted in
                ascending order of fitness values (reverse=False) or in descending order (reverse=True), which is
                the default.
        """
        members_to_evaluate = list(self.members)
        for i in range(self.size):
            members_to_evaluate[i].evaluate()
            self.fitness_ranking.append(
                {'index': i, 'fitness value': members_to_evaluate[i].fit_val}  # TODO: in here fitness ranking is built correctly, fitness value is calculated, but it is not saved in the Member/Chromosome!!!
            )
            self.members[i] = members_to_evaluate[i]

        self.fitness_ranking.sort(key=sort_dict_by_fit, reverse=reverse)


<<<<<<< HEAD
def _create_rival_generation(manager: Manager, id: int, selection: Callable, crossover: Callable, crossover_args: tuple,
                             parent_generation: Generation, fitness_function: Callable, generation_pool: DictProxy):
=======
def _create_rival_generation(id: int, selection: Callable, crossover: Callable, crossover_args: tuple,
                             parent_generation: Generation, fitness_function: Callable, generation_pool: DictProxy,
                             ga_manager: Manager):
>>>>>>> c7d3fa30
    """Method for creating a single new Generation of children based on the parent Generation with selected operators.

    Parameters:
        manager (Manager): Manager from the outer scope for handling shared memory.
        id (int): An integer ID mathing the key under which a selection and crossover operators combination is stored in
            the operators attribute of the GeneticAlgorithm class.
        selection (Callable): Selection operator, a function returning an ordered list of parents to mate.
        crossover (Callable): Crossover operator, a function returning two (children) Members based on two provided
            (parent) Members.
        crossover_args (tuple): All arguments that are required by the crossover operator. Could be None.
        parent_generation (Generation): Any Generation containing Members who will be treated as parents to Members
            in the Generation created by this function.
        fitness_function (Callable): Fitness function for Members evaluation, that is supposed to be passed to each
            Member in the new Generation.
        generation_pool (DictProxy): A dictionary in shared memory in which all new Generations are supposed to be
            stored under the same kay as the selection and crossover operators combination.
        ga_manager (Manager): Manager of the GeneticAlgorithm class calling this function; used for creating a ListProxy
            of new Members in the shared memory.
    """
    global identification
    # selection, crossover = self.operators.get(combination_id)

    print(f"Process {getpid()}: Creating a new rival Generation")

    new_members = []
    try:
        parents_in_order = selection(parent_generation)  # TODO: either add more useful debugging tools inside selection or instead of passing a Generation to the selection operator, inject the operator into the algorithm as a Callable attribute and then debug
    except TypeError as e:
        for member in parent_generation.members:
            print(f"In parent Generation Member = {member} has fitness function {member.fit_fun}. While applying the "
                  f"selection operator, the following error occurred: {e}")
        exit()

    for index in range(parent_generation.num_parents_pairs):
        """We always take 2 consecutive members from the parents_in_order list and pass them to the crossover
        operator to get genomes of new members, for the new generation, to be created."""
        child1_genome, child2_genome = crossover(
            parents_in_order[2 * index],
            parents_in_order[2 * index + 1],
            crossover_args
        )
        new_members.append(Member(
            genome=child1_genome,
            manager=manager,
            identification_number=identification,
            fitness_function=fitness_function)
        )
        new_members.append(Member(
            genome=child2_genome,
            manager=manager,
            identification_number=identification + 1,
            fitness_function=fitness_function)
        )
        identification += 2

    shared_new_members = ga_manager.list(new_members)

    new_generation = Generation(
<<<<<<< HEAD
        manager=manager,
        generation_members=new_members,
=======
        generation_members=shared_new_members,
>>>>>>> c7d3fa30
        num_parents_pairs=parent_generation.num_parents_pairs,
        elite_size=parent_generation.elite_size,  # TODO: allow changes in the elite size
        pool_size=parent_generation.pool_size  # TODO: redundant, we should focus on selection_args
    )

    """Generation pool is created as a DictProxy and each process (worker) will add it's Generation under a different 
    key, so no additional lock is required."""
    generation_pool[id] = new_generation

def _evaluate_members(generation_pool: DictProxy[int, Generation], index_range: list[int], population_size: int):
    """This function evaluates Members across multiple rival Generations.

    Parameters:
        generation_pool (DictProxy[int, Generation]): a dictionary in shared memory containing rival Generation created
            inside the `GeneticAlgorithm` class, with Members up for evaluation.
        index_range (list[int]): list containing single indexes from which ID of a Generation from the generation_pool
            and indexes of Members inside it are computed, so that they (Members) can be told to evaluate themselves.
        population_size (int): Number of Members in each Generation from the generation_pool.
    """
    for index in index_range:
        generation_id = int(np.floor(index / population_size))  # make int from numpy's float 64 ID
        member_index = int(index - generation_id * population_size)  # make int from numpy's float 64 ID

        """Fetch Member from the members att. of given Generation in shared memory"""
        member_to_evaluate = generation_pool[generation_id].members[member_index]
        # print(f"I have member={member_to_evaluate} with fitness function {member_to_evaluate.fit_fun}")

        member_to_evaluate.evaluate()
        fitness_value = member_to_evaluate.fit_val
        # print(f"Member number {member_index} from generation {generation_id} has fitness value = {fitness_value}")
        # print(f"Member number {member_index} from generation {generation_id} has fitness value = "
        #      f"{member_to_evaluate.fit_val}")

        generation_pool[generation_id].members[member_index] = member_to_evaluate  # <-- Modify the member
        generation_pool[generation_id].fitness_ranking.append(
                {'index': member_index, 'fitness value': fitness_value}  # TODO: does the fitness ranking have to be in the shared memory too?
            )


class GeneticAlgorithm:
    """Class with a role of a container for the hierarchical parallel genetic algorithm.

    While the fitness evaluation of members from rival Generations is diversified between as many processes operating
    in parallel on different processor cores, also creating these rival generations (selection and crossover) is
    performed by parallel processes. Processes creating Generations and processes evaluating fitness are independent.

    Attributes:
        pop_size (int): a constant size of each Generation within the algorithm.
        no_generations (int): number of iterations of the algorithm, equal to the number of accepted Generations
        elite_size (int): number of the best Members of the current Generation to be copy-pasted into the new one
        fit_fun (Callable): function passed to Members of the population and stored as a fit_fun attribute;
            returns a float value based on a Member's genome and is used to compare Members, which represents a better
            potential solution to a given problem.
        genome_gen (Callable): function which returns genome of a single Member, used for initial Generation (first
            current and accepted one) and for mutation.
        operators (list[tuple[Callable]]): list of operators (selection and crossover) combinations based on which
            new, rival Generations of children are to e created from parents in the current Generation in ach iteration.
        no_parents_pairs (int): the designated number of parent pairs for future Generations, e.g., if the initial
            population size is 1000 and no_parents_pairs = 200, there will be 2 * 200 = 400 children. By default it is
            equal to pop_size // 2.
        mutation_prob (float): 0.0 by default; probability of selecting a Member of a Generation to reset its genome
            with the genome_generator
        current_gen (Generation): Members constituting population inside the Genetic Algorithm in a given iteration. It
            is the last accepted Generation from the previous iteration or the initial Generation.
        workers (list[Process]): dynamical list containing processes from the multiprocessing package, meant to operate
            in parallel and either execute creating new Generations or evaluating them.
        manager (Manager): Manager ('master') synchronising access of multiple workers to a rival_gen proxy for dict.
        rival_gen_pool (DictProxy[int, Generation]): in the Parallel Genetic Algorithm multiple children Generations may
            be created based on the current Generation of parents, based on different selection and crossover operators.
            These Generations are rival to one another, because only one will be accepted as the best and treated as the
            current Generation in the next iteration. In the rival_gen DictProxy each of these rival Generations is
            stored with its integer id as a key and parallel processes (workers) may add Generations to it after
            acquiring acces through a manager's lock.
        accepted_gen_list (list[Generation]): the best of the rival Generations is added to a list of the accepted
            Generations and treated as the current Generation in the next iteration of the algorithm. If there is only
            one new, 'rival' Generation, then automatically it is appended to the accepted Generations list+.
        best_fit_history (list[float]): List the best Members' fitness values in each of the accepted Generation.
        args (dict): dictionary with argument required by the genome generator and all the selection and crossover
            operators to work.

    What the args dict should look like:
    args = {
        'genome': (g1, g2, ...),
        'selection': [(s11, s12, ...), ..., (sN1, sN2, ...)],
        'crossover': [(c11, c12, ...), ..., (cM1, cM2, ...)]
    }
    Where:
        1) g1, g2, etc., are args for the genome_generator func;
        2) s11, s12, etc., are args for the 1st selection operator passed in the selection_operators list of func
            and sN1, sN2, etc., are args of the Nth selection operator;
        3) c11, c12, etc., are args for the 1st crossover operator passed in the crossover_operators list of func
            and cM1, cM2, etc., are args of the Mth crossover operator.
    """
    pop_size: int
    no_generations: int
    elite_size: int
    fit_fun: Callable
    genome_gen: Callable
    operators: dict[int, tuple[Callable]]
    no_parents_pairs: int
    mutation_prob: float
    current_gen: Generation
    workers: list[Process] = []
    manager: Manager
    rival_gen_pool: DictProxy[int, Generation]
    accepted_gen_list: list[Generation]
    best_fit_history: list[float]
    args: dict
      
    def __zip_crossover_selection(self, selection_operators: list[Callable], crossover_operators: list[Callable]):
        """Creates a dict that combines pairs of elements from 'selection_operators' and 'crossover_operators' with
        an ID as key. For each index 'i', it adds tuples to the 'operators_combinations_dict' dict, each tuple
        containing 'selection_operator[i]' and 'crossover_operator[j]' for each index 'j' with a unique ID. This way
        there are tuples for all combinations of operators, accessible by workers working in parallel under their IDs
        as keys.

        Parameters:
            selection_operators (list[Callable]): list of functions which are selection operators
                for the Genetic Algorithm
            crossover_operators (list[Callable]): list of functions which are crossover operators
                for the Genetic Algorithm

        Returns:
            dict[int, tuple[Callable]]: dict of (Callable) operators tuples, each representing a combination of
            selection and crossover method for creating a new Generation.
        """
        operators_combinations_dict = {}
        combination_id = 0
        for i in range(len(selection_operators)):
            for j in range(len(crossover_operators)):
                operators_combinations_dict[combination_id] = (selection_operators[i], crossover_operators[j])
                combination_id += 1
        return operators_combinations_dict

    def __init__(self, initial_pop_size: int, number_of_generations: int, elite_size: int, args: dict,
                 fitness_function: Callable, genome_generator: Callable,
                 selection: list[Callable] | Callable, crossover: list[Callable] | Callable,
                 pool_size, no_parents_pairs=None, mutation_prob: float=0.0,
                 seed=None):  # TODO: put pool_size in the args dict for self.selection_args = args.get('selection') below
        """GeneticAlgorithm class constructor.

        Parameters:
            initial_pop_size (int): size of the population (each Generation)
            number_of_generations (int): how many consecutive accepted Generations are supposed to be created and
                evaluated
            elite_size (int): number of the best Members of the current Generation to be copy-pasted into the new one
            args (dict): arguments to be used in genome_generator & selection/crossover operators
            fitness_function (Callable): func passed to Members of the population and stored as a fit_fun attribute;
                returns a float value based on a member's genome
            genome_generator (Callable): func which returns genome of a single Member
            selection (list[Callable] | Callable): list of func from selection_operators.py for parent selection
            crossover (list[Callable] | Callable): list of func from crossover_operators.py for children creation
            no_parents_pairs (int): optional; is the designated number of parent pairs for future Generations,
                e.g., if the initial population size is 1000 and no_parents_pairs = 200,
                there will be 2 * 200 = 400 children
            mutation_prob (int): 0.0 by default; probability of selecting a Member of a Generation to reset its genome
                with the genome_generator
            seed (int | float | str | bytes | bytearray | None = None): optional; parameter 'a' for random.seed
        """
        self.pop_size = initial_pop_size
        self.no_generations = number_of_generations
        self.elite_size = elite_size

        # self.genome_generator_args = args.get('genome')
        self.args = args
        self.selection_args = args.get('selection')  # TODO: we should stick to using self.args
        self.crossover_args = args.get('crossover')  # TODO: we should stick to using self.args

        self.fit_fun = fitness_function
        self.mutation_prob = mutation_prob
        if seed is not None:
            random.seed(a=seed)  # useful for debugging

        self.manager = Manager()
        self.rival_gen_pool = self.manager.dict()

        """If the provided number of parents pairs would require more Members than the current (initial) generation has,
        it'll be limited to the maximum possible number. Also, if no specific number of parent pairs is provided,
        the initial population size is assumed to be a constant throughout the whole algorithm."""
        if no_parents_pairs is None or no_parents_pairs > initial_pop_size // 2:
            self.no_parents_pairs = initial_pop_size // 2
        else:
            self.no_parents_pairs = no_parents_pairs

        """Even though for the initial population we can pass the genome generator with it's arguments
        directly to the __init__ method within the Generation class, we need to memorise it for mutation later on."""
        self.genome_generator = genome_generator

        """Based on lists of (callable) function selected by the User from selection_operators.py 
        and crossover_operators.py, a more general dict is created with all the possible combinations of the operators.
        """
        if type(selection) is not list:
            selection = [selection]
        if type(crossover) is not list:
            crossover = [crossover]

        self.operators = self.__zip_crossover_selection(selection_operators=selection, crossover_operators=crossover)
        self.pool_size = pool_size  # will be redundant after the selection args are properly handled

    def _create_initial_generation(self):
        """Creating the first - initial - generation in this population."""
        global identification
        first_members = []

        for _ in range(self.pop_size):
            genes = self.genome_generator(self.args)
            first_members.append(Member(
                genome=genes,
                manager=self.manager,
                identification_number=identification,
                fitness_function=self.fit_fun)
            )
            identification += 1

        shared_first_members = self.manager.list(first_members)
        self.current_generation = Generation(
<<<<<<< HEAD
            manager=self.manager,
            generation_members=first_members,
=======
            generation_members=shared_first_members,
>>>>>>> c7d3fa30
            num_parents_pairs=self.no_parents_pairs,
            elite_size=self.elite_size,
            pool_size=self.pool_size
        )
        self.current_generation.evaluate()
        self.accepted_gen_list = [self.current_generation]
        self.best_fit_history = [self.current_generation.fitness_ranking[0].get('fitness value')]

    def best_solution(self):
        """Returns genome of Member with the highest fitness value with it's fitness value, from the current Generation.

        Returns:
            tuple[type[list | dict], float]: tuple of the genome list/dict of the best Member and it's float fit. value
        """
        index_of_best_member = self.current_generation.fitness_ranking[0].get('index')
        best_member = list(self.current_generation.members)[index_of_best_member]  # TODO BrokenPipeError: [WinError 232] Trwa zamykanie potoku
        best_genome = list(best_member.genome)
        best_fit_val = best_member.fit_val

        bf = (best_genome, best_fit_val)
        return bf

    def _choose_best_rival_generation(self):
        """This method selects one of the rival generations from the rival_gen dict, based on the highest max fitness
        value, to be accepted as a new current generation."""
        fitness_comparison = {}
        for id_of_rival, generation in self.rival_gen_pool.items():
            fitness_comparison[id_of_rival] = generation.fitness_ranking[0].get('fitness value')
        self.current_generation = self.rival_gen_pool.get(max(fitness_comparison, key=fitness_comparison.get))  # TODO: resolve ValueError: max() iterable argument is empty - why is it now after the manager and shared memory implementation???
        self.accepted_gen_list.append(self.current_generation)
        self.best_fit_history.append(self.current_generation.fitness_ranking[0].get('fitness value'))

    def mutate(self):
        """Mutation probability is the probability of 'resetting' a member of the current generation, i.e. changing
        it genome randomly. For optimisation purposes instead of a loop over the whole generation, I calculate the
        number of members to be mutated and then generate pseudo-randomly a list of member indexes in the current
        generation to be mutated.
        """
        number_of_mutations = np.floor(self.mutation_prob * self.current_generation.size)

        """Size of generation is a constant, it has to be adjusted to the lack of elite; the elite Members are not
        supposed to be mutated. Additionally, number of mutations has to be an integer, e.g., 
        half of a mutation cannot be performed.
        """
        indexes = random.sample(
            range(self.current_generation.size - self.elite_size),
            int(number_of_mutations)  # has to be an integer, e.g. you can't make half of a mutation
        )

        """For new (mutated) genome creation I use the generator passed to the superclass in it's initialisation:"""
        for index in indexes:
            self.current_generation.members[index].change_genes(
                self.genome_generator(self.args),
                self.manager
            )

    def run(self):
        """This is the main method for an automated run of the Genetic Algorithm, supposed to be used right after this
        class' instance initialisation. It creates the initial Generation and then performs the `no_generations`
        iterations of creating new/rival Generations, choosing the best one and mutation, if necessary."""
        print(f"Creating the initial population.")
        self._create_initial_generation()

        # For testing:
        """
        for member in self.current_generation.members:
            print(member.fit_val)
        """

        operator_combinations_ids = list(self.operators.keys())

<<<<<<< HEAD
        with self.manager as ga_manager:
=======
        with self.manager as manager:
>>>>>>> c7d3fa30
            for _ in range(self.no_generations):
                """Rival generations are created based on accessible combinations of selection and crossover
                operators with different processes in parallel:"""
                print(f"Creating rival generations")
                for combination_id in operator_combinations_ids:
                    pickle.dumps(ga_manager)  # this will reproduce the same error
                    new_worker = Process(
                        target=_create_rival_generation,
                        args=(
                            ga_manager,
                            combination_id,  # id
                            self.operators.get(combination_id)[0],  # selection
                            self.operators.get(combination_id)[1],  # crossover
                            self.args.get('crossover'),  # crossover_args
                            self.current_generation,  # parent_generation
                            self.fit_fun,  # fitness_function
                            self.rival_gen_pool,  # generation_pool
                            manager  # ga_manager TODO: perhaps instead of the manager being passed down, a structure for new members should be passed, and actual rival generations (based on children returned by processes) should be created in the main process?
                        )
                    )
                    new_worker.start()
                    self.workers.append(new_worker)

                """After work done, processes are collected and their list reset for new batch of workers:"""
                for worker in self.workers:
                    worker.join()

                """
                #Just for testing:
                new_members = self.rival_gen_pool.get(0).members
                for member in new_members:
                    print(member.genome)
                """

                self.workers = []

                """For fitness evaluation as many workers as the CPU allows are created. All members are distributed
                 between these processes to be evaluated:"""
                no_workers = cpu_count()
                no_members = self.pop_size * len(self.rival_gen_pool)

                members_per_worker = no_members / no_workers
                if members_per_worker <= 1:
                    no_workers = int(no_members)

                indexes_batches = split_indexes(num_members=no_members, num_workers=no_workers)

                print(f"Evaluating fitness of the rival generations. It is iteration number {_}")

                for index in range(no_workers):
                    indexes_of_members_to_evaluate = indexes_batches[index]
                    # print(f"For step={index} we have indexes={indexes_of_members_to_evaluate}")
                    new_worker = Process(
                        target=_evaluate_members,  # now there's a problem with the function, not with multiprocessing
                        args=(
                            self.rival_gen_pool,
                            indexes_of_members_to_evaluate,
                            self.pop_size
                        )
                    )
                    new_worker.start()
                    self.workers.append(new_worker)

                """After evaluation, processes are again joined:"""
                for worker in self.workers:
                    worker.join()

                """
                # Just for testing:
                new_members = self.rival_gen_pool.get(0).members
                for member in new_members:
                    print(member.fit_val)
                """

                """Reset workers"""
                self.workers = []

                """Rebuild fitness ranking for each Generation"""
                for gen_id, generation in self.rival_gen_pool.items():
                    generation.fitness_ranking = []
                    for i, member in enumerate(generation.members):
                        if member.fit_val is None:
                            print(f"Skipping member {i} with fit fun. {member.fit_fun} in Generation {gen_id} due to "
                                  f"None fitness!")
                            # print(f"When computing fitness manually we get {member.evaluate()}!")
                            print(member)
                            continue  # <-- skip if fitness is None
                        generation.fitness_ranking.append({'index': i, 'fitness value': member.fit_val})
                    if generation.fitness_ranking:
                        generation.fitness_ranking.sort(key=sort_dict_by_fit, reverse=True)
                    else:
                        print(f"Warning: Generation {gen_id} has no valid members to rank!")
                    self.rival_gen_pool[gen_id] = generation  # reassign updated generation

                """Last stage of each iteration is to choose the next accepted Generation and mutate it:"""
                self._choose_best_rival_generation()
                # self.mutate()  # mutation in here introduces Members with their fitness not evaluated! TODO: make sure mutation is applied to each rival generation after children are created and before fitness is evaluated

    def fitness_plot(self):  # TODO: finish with an optional argument for using plotly or matplotlib
        """Method for plotting fitness values history of the best Members from each accepted Generation."""
        pass<|MERGE_RESOLUTION|>--- conflicted
+++ resolved
@@ -8,14 +8,8 @@
 import numpy as np
 from collections.abc import \
     Callable  # https://stackoverflow.com/questions/37835179/how-can-i-specify-the-function-type-in-my-type-hints
-<<<<<<< HEAD
 from multiprocessing import Process, Manager, cpu_count
 from multiprocessing.managers import ListProxy, DictProxy, BaseManager
-=======
-from multiprocessing import Process, Manager, cpu_count, Value
-from ctypes import c_double
-from multiprocessing.managers import ListProxy, DictProxy
->>>>>>> c7d3fa30
 
 """Global variable to hold IDs of chromosomes for backtracking"""
 identification = 0
@@ -67,13 +61,8 @@
         genome (type[ListProxy | DictProxy]): Either list or a dict, in shared memory, with genes of this chromosome.
         fit_fun (Callable): Fitness function used for computing fitness value based on chromosome's genes.
     """
-<<<<<<< HEAD
     fit_val: float = None
     genome: type[ListProxy | DictProxy]
-=======
-    fit_val: Value(c_double) = None
-    genome: type[list | dict]
->>>>>>> c7d3fa30
     fit_fun: Callable
 
     def __init__(self, genome: type[list | dict], manager: Manager, fitness_function: Callable=None):
@@ -242,20 +231,12 @@
     size: int
     fitness_ranking: list[dict]
 
-<<<<<<< HEAD
     def __init__(self, manager: Manager, generation_members: list[Member], num_parents_pairs: int, elite_size: int,
                  pool_size: int):
         """Constructor for any Generation inside the GeneticAlgorithm.
 
         Parameters:
             generation_members (ListProxy[Member]): list of Members, in shared memory, to be put in this Generation.
-=======
-    def __init__(self, generation_members: ListProxy[Member], num_parents_pairs: int, elite_size: int, pool_size: int):
-        """Constructor for any Generation inside the GeneticAlgorithm.
-
-        Parameters:
-            generation_members (ListProxy[Member]): list of Members in shared memory to be put in this Generation.
->>>>>>> c7d3fa30
             num_parents_pairs (int): number of Members' pairs that can be parents.
             elite_size (int): number of Members to be copy-pasted directly into a new Generation.
             pool_size (int): parameter for the tournament selection operator.  # TODO: redundant, put it into args in the GeneticAlgorithm class
@@ -296,14 +277,8 @@
         self.fitness_ranking.sort(key=sort_dict_by_fit, reverse=reverse)
 
 
-<<<<<<< HEAD
 def _create_rival_generation(manager: Manager, id: int, selection: Callable, crossover: Callable, crossover_args: tuple,
                              parent_generation: Generation, fitness_function: Callable, generation_pool: DictProxy):
-=======
-def _create_rival_generation(id: int, selection: Callable, crossover: Callable, crossover_args: tuple,
-                             parent_generation: Generation, fitness_function: Callable, generation_pool: DictProxy,
-                             ga_manager: Manager):
->>>>>>> c7d3fa30
     """Method for creating a single new Generation of children based on the parent Generation with selected operators.
 
     Parameters:
@@ -362,12 +337,8 @@
     shared_new_members = ga_manager.list(new_members)
 
     new_generation = Generation(
-<<<<<<< HEAD
         manager=manager,
         generation_members=new_members,
-=======
-        generation_members=shared_new_members,
->>>>>>> c7d3fa30
         num_parents_pairs=parent_generation.num_parents_pairs,
         elite_size=parent_generation.elite_size,  # TODO: allow changes in the elite size
         pool_size=parent_generation.pool_size  # TODO: redundant, we should focus on selection_args
@@ -584,12 +555,8 @@
 
         shared_first_members = self.manager.list(first_members)
         self.current_generation = Generation(
-<<<<<<< HEAD
             manager=self.manager,
             generation_members=first_members,
-=======
-            generation_members=shared_first_members,
->>>>>>> c7d3fa30
             num_parents_pairs=self.no_parents_pairs,
             elite_size=self.elite_size,
             pool_size=self.pool_size
@@ -661,11 +628,7 @@
 
         operator_combinations_ids = list(self.operators.keys())
 
-<<<<<<< HEAD
         with self.manager as ga_manager:
-=======
-        with self.manager as manager:
->>>>>>> c7d3fa30
             for _ in range(self.no_generations):
                 """Rival generations are created based on accessible combinations of selection and crossover
                 operators with different processes in parallel:"""
