--- conflicted
+++ resolved
@@ -136,7 +136,6 @@
 
 
 class GeneticAlgorithm:
-<<<<<<< HEAD
     """Fundamental class for execution of the genetic algorithm. It implements a simple slave-master construction
     of a parallel genetic algorithm, but computationally it is executed with a single thread/process.
 
@@ -177,44 +176,26 @@
         3) c11, c12, etc., are args for the 1st crossover operator passed in the crossover_operators list of func 
             and cM1, cM2, etc., are args of the Mth crossover operator;
     """
-=======
-
-    
-    def __zip_crossover_selection(self,selection_operator,crossover_operator):
-        # Creates a list that combines pairs of elements from 'selection_operator' 
-        # and 'crossover_operator'. For each index 'i', it adds a tuple containing 
-        # 'selection_operator[i]' and 'crossover_operator[i]' to the 'listoperator' list.
+    fit_fun: Callable
+    genome_gen: Callable
+    operators: list  # I usually prefer dicts, but I want to be able to iterate over combinations of operators in here
+
+    no_parents_pairs: int
+    mutation_prob: float
+
+    current_gen: Generation
+    rival_gen: dict[int, Generation]
+    accepted_gen: list[Generation]
+    best_fit_history: list[float]
+      
+    def __zip_crossover_selection(self, selection_operators, crossover_operators):
+        """Creates a list that combines pairs of elements from 'selection_operators' 
+        and 'crossover_operators'. For each index 'i', it adds a tuple containing 
+        'selection_operator[i]' and 'crossover_operator[i]' to the 'listoperator' list."""
         listoperator=[]        
         for i in range(len(selection_operator)):
             listoperator.append((selection_operator[i],crossover_operator[i]))
         return listoperator
-    
-    def __init__(self, initial_pop_size, fit_fun, genome_generator, elite_size, selection_operator:list, crossover_operator:list,
-                 number_of_generations, args: dict, no_parents_pairs=None, mutation_prob=0.0, seed=None):
-        """initial_pop_size is the size of an initial population, fit_fun is a chosen fitness function to be used in a
-        genetic algorithm, genom_generator is the function that creates genomes for the initial generation
-        of population members, args are arguments to be used in genome_generator & selection/crossover operators,
-        mutation_prob is a probability of a single member's genome being initialised from scratch,
-        seed is an optional argument useful for comparison of pseudo-random number generation
-
-        no_parents_pairs is the designated number of parent pairs for future generations,
-        e.g., if the initial population size is 1000 and no_parents_pairs = 200, there will be 2 * 200 = 400 children
-        in the next generation, which becomes a constant population size. Additionally, the elite_size number of
-        Members is copied from an i-th generation to the (i+1)-th generation.
-        """
->>>>>>> 9efd7a6c
-
-    fit_fun: Callable
-    genome_gen: Callable
-    operators: list  # I usually prefer dicts, but I want to be able to iterate over combinations of operators in here
-
-    no_parents_pairs: int
-    mutation_prob: float
-
-    current_gen: Generation
-    rival_gen: dict[int, Generation]
-    accepted_gen: list[Generation]
-    best_fit_history: list[float]
 
     def __init__(self, initial_pop_size: int, number_of_generations: int, elite_size: int, args: dict,
                  fitness_function: Callable, genome_generator: Callable,
@@ -226,7 +207,6 @@
         self.no_generations = number_of_generations
         self.elite_size = elite_size
 
-<<<<<<< HEAD
         self.genome_generator_args = args.get('genome')
         self.selection_args = args.get('selection')
         self.crossover_args = args.get('crossover')
@@ -235,10 +215,6 @@
         self.mutation_prob = mutation_prob
         if seed is not None:
             random.seed(a=seed)  # useful for debugging
-=======
-        """For now remembering a single operator for selection and a single for crossover:"""  # TODO: to be changed in the parallel version
-        self.operator=self.__zip_crossover_selection(selection_operator=selection_operator,crossover_operator=crossover_operator)
->>>>>>> 9efd7a6c
 
         """If the provided number of parents pairs would require more Members than the current (initial) generation has,
         it'll be limited to the maximum possible number. Also, if no specific number of parent pairs is provided,
