--- conflicted
+++ resolved
@@ -189,14 +189,8 @@
     Generations is accepted.
 
     Attributes:
-<<<<<<< HEAD
-        members (ListProxy[Member]): list of Members; chromosomes of the generation with their and parents' IDs. Uses
-            ListProxy from the managers module in the multiprocessing package so that the list of Members is stored in
-             shared memory accessible by multiple processes.
-=======
         members (ListProxy[Member]): list of Members in shared memory; chromosomes of the generation with their and
             parents' IDs.
->>>>>>> dad09e6f
         num_parents_pairs (int): number of pairs of Members can be parents, e.g., 20 pairs means 40 mating chromosomes.
         elite_size (int): number of Members to be copy-pasted directly into a new Generation.
         pool_size (int): parameter for the tournament selection operator.  # TODO: redundant, put it into args in the GeneticAlgorithm class
