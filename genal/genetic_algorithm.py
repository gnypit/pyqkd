--- conflicted
+++ resolved
@@ -6,11 +6,7 @@
 import numpy as np
 from collections.abc import \
     Callable  # https://stackoverflow.com/questions/37835179/how-can-i-specify-the-function-type-in-my-type-hints
-<<<<<<< HEAD
 from multiprocessing import Process, Manager, cpu_count
-=======
-from multiprocessing import Manager
->>>>>>> 0606fffd
 from multiprocessing.managers import ListProxy, DictProxy
 
 """Global variable to hold IDs of chromosomes for backtracking"""
